--- conflicted
+++ resolved
@@ -38,12 +38,7 @@
         PlotLayer, MultiPlotLayer, 
         MapType,
         ColorMap, colormaps, makeColorBar, makePaintballKey, Color, ColorbarOrientation, ColorbarTickDirection, ColorBarOptions, PaintballKeyOptions,
-<<<<<<< HEAD
         RawScalarField, DelayedScalarField, RawVectorField, DelayedVectorField, RawProfileField, DelayedProfileField,
         Grid, GridType, VectorRelativeTo, RawVectorFieldOptions, PlateCarreeGrid, PlateCarreeRotatedGrid, LambertGrid,
-        WebGLAnyRenderingContext, TypedArray};
-=======
-        RawScalarField, RawVectorField, RawProfileField, Grid, GridType, VectorRelativeTo, RawVectorFieldOptions, PlateCarreeGrid, PlateCarreeRotatedGrid, LambertGrid,
         WebGLAnyRenderingContext, TypedArray,
-        initAutumnPlot};
->>>>>>> fb25afe2
+        initAutumnPlot};