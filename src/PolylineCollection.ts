
import { Float16Array } from "@petamoriken/float16";
import { WGLBuffer, WGLProgram, WGLTexture, WGLTextureSpec } from "autumn-wgl";
import { Polyline, LineData, WebGLAnyRenderingContext } from "./AutumnTypes";
import { ColorMap, makeIndexMap, makeTextureImage } from "./Colormap";
import { getGLFormatTypeAlignment, layer_worker } from "./PlotComponent";
import { Cache, hex2rgba } from "./utils";

const polyline_vertex_src = require('./glsl/polyline_vertex.glsl');
const polyline_fragment_src = require('./glsl/polyline_fragment.glsl');
const program_cache = new Cache((gl: WebGLAnyRenderingContext, preprocessor_defines: string[]) => {
    return new WGLProgram(gl, polyline_vertex_src, polyline_fragment_src, {define: preprocessor_defines});
});

interface PolylineCollectionOpts {
    offset_scale?: number;
    color?: string;
    cmap?: ColorMap;
    line_width?: number;
}

class PolylineCollection {
    public readonly width: number;
    public readonly scale: number | null;

    private readonly program: WGLProgram;

    private readonly vertices: WGLBuffer;
    private readonly extrusion: WGLBuffer;

    private readonly offset: WGLBuffer | null;
    private readonly min_zoom: WGLBuffer | null;
    private readonly line_data: WGLBuffer | null;
    private readonly line_texture: WGLTexture | null;
    private readonly color: [number, number, number, number];
    private readonly cmap_min: number;
    private readonly cmap_max: number;
    private readonly index_map: Float16Array | null;
    private readonly cmap_nonlin_texture: WGLTexture | null;

    private constructor(gl: WebGLAnyRenderingContext, polyline: Polyline, opts: PolylineCollectionOpts) {
        opts = opts === undefined ? {} : opts;
        this.color = opts.color === undefined ? [0., 0., 0., 1.] : hex2rgba(opts.color);
        const line_width = opts.line_width === undefined ? 1 : opts.line_width;

        this.width = line_width;

        const shader_defines = [];

        this.vertices = new WGLBuffer(gl, polyline['vertices'], 3, gl.TRIANGLE_STRIP);
        this.extrusion = new WGLBuffer(gl, polyline['extrusion'], 2, gl.TRIANGLE_STRIP);

        if (polyline.offsets !== undefined) {
            this.offset = new WGLBuffer(gl, polyline.offsets, 2, gl.TRIANGLE_STRIP);
            this.scale = opts.offset_scale === undefined ? 1 : opts.offset_scale;
            shader_defines.push('OFFSET');
        }
        else {
            this.offset = null;
            this.scale = null;
        }

        if (polyline.zoom !== undefined) {
            this.min_zoom = new WGLBuffer(gl, polyline.zoom, 1, gl.TRIANGLE_STRIP);
            shader_defines.push('ZOOM');
        }
        else {
            this.min_zoom = null;
        }

        this.cmap_min = -3.40282347e+38;
        this.cmap_max = 3.40282347e+38;

        if (polyline.data !== undefined) {
            // TAS: this needs some cleanup (there's some repated code between here and the contour fills that should be combined?)
            this.min_zoom = new WGLBuffer(gl, polyline.zoom, 1, gl.TRIANGLE_STRIP);
            shader_defines.push('DATA');

            const {format: format_nonlin , type: type_nonlin, row_alignment: row_alignment_nonlin} = getGLFormatTypeAlignment(gl, true);

            let tex_image: WGLTextureSpec
            if (opts.cmap === undefined) {
                tex_image = {'format': gl.RGBA, 'type': gl.UNSIGNED_BYTE, 'width': 1, 'height': 1, 'image': new Uint8Array(this.color), 'mag_filter': gl.NEAREST};
                this.index_map = new Float16Array([0., 1.]);
            }
            else {
                tex_image = {'format': gl.RGBA, 'type': gl.UNSIGNED_BYTE, 'image': makeTextureImage(opts.cmap), 'mag_filter': gl.NEAREST};
                this.cmap_min = opts.cmap.levels[0];
                this.cmap_max = opts.cmap.levels[opts.cmap.levels.length - 1];

                this.index_map = makeIndexMap(opts.cmap);
            }

            const cmap_nonlin_image = {'format': format_nonlin, 'type': type_nonlin, 
                'width': this.index_map.length, 'height': 1,
                'image': new Uint16Array(this.index_map.buffer), 
                'mag_filter': gl.LINEAR, 'row_alignment': row_alignment_nonlin,
            };

            this.cmap_nonlin_texture = new WGLTexture(gl, cmap_nonlin_image);
    
            this.line_texture = new WGLTexture(gl, tex_image);
            this.line_data = new WGLBuffer(gl, polyline['data'], 1, gl.TRIANGLE_STRIP);
        }
        else {
            this.line_texture = null;
            this.line_data = null;
            this.index_map = null;
        }

        this.program = program_cache.getValue(gl, shader_defines);
    }

    static async make(gl: WebGLAnyRenderingContext, lines: LineData[], opts?: PolylineCollectionOpts) {
        const polylines = await layer_worker.makePolyLines(lines);
        return new PolylineCollection(gl, polylines, opts);
    }

    public render(gl: WebGLAnyRenderingContext, matrix: number[], [map_width, map_height]: [number, number], map_zoom: number, map_bearing: number, map_pitch: number) {
<<<<<<< HEAD
        const attributes: Record<string, WGLBuffer> = {'a_pos': this.vertices, 'a_extrusion': this.extrusion};
        const uniforms: Record<string, number | number[]> = {'u_matrix': matrix, 'u_line_width': this.width, 'u_map_width': map_width, 'u_map_height': map_height, 'u_map_bearing': map_bearing};
        const textures: Record<string, WGLTexture> = {};

        if (this.offset !== null) {
            attributes['a_offset'] = this.offset;
            uniforms['u_offset_scale'] = this.scale * (map_height / map_width);
        }

        if (this.min_zoom !== null) {
            attributes['a_min_zoom'] = this.min_zoom;
            uniforms['u_zoom'] = map_zoom;
        }

        if (this.line_data !== null && this.line_texture !== null) {
            attributes['a_data'] = this.line_data;
            textures['u_cmap_sampler'] = this.line_texture;
            textures['u_cmap_nonlin_sampler'] = this.cmap_nonlin_texture;
            uniforms['u_cmap_min'] = this.cmap_min;
            uniforms['u_cmap_max'] = this.cmap_max;
            uniforms['u_n_index'] = this.index_map.length;
        }
        else {
            uniforms['u_color'] = this.color;
        }

        this.program.use(attributes, uniforms, textures);
=======
        this.program.use(
            {'a_pos': this.origin, 'a_offset': this.offset, 'a_extrusion': this.extrusion, 'a_min_zoom': this.min_zoom, 'a_tex_coord': this.texcoords},
            {'u_offset_scale': this.scale * (map_height / map_width), 'u_line_width': this.width, 'u_matrix': matrix,
             'u_map_aspect': map_height / map_width, 'u_zoom': map_zoom, 'u_map_bearing': map_bearing, 'u_offset': 0},
            {'u_sampler': this.texture}
        );
>>>>>>> 8d2212d5

        gl.enable(gl.BLEND);
        gl.blendFuncSeparate(gl.SRC_ALPHA, gl.ONE_MINUS_SRC_ALPHA, gl.ONE, gl.ONE_MINUS_SRC_ALPHA);

        this.program.draw();

        this.program.setUniforms({'u_offset': -2});
        this.program.draw();

        this.program.setUniforms({'u_offset': -1});
        this.program.draw();

        this.program.setUniforms({'u_offset': 1});
        this.program.draw();
    }
}

export {PolylineCollection};<|MERGE_RESOLUTION|>--- conflicted
+++ resolved
@@ -117,9 +117,10 @@
     }
 
     public render(gl: WebGLAnyRenderingContext, matrix: number[], [map_width, map_height]: [number, number], map_zoom: number, map_bearing: number, map_pitch: number) {
-<<<<<<< HEAD
         const attributes: Record<string, WGLBuffer> = {'a_pos': this.vertices, 'a_extrusion': this.extrusion};
-        const uniforms: Record<string, number | number[]> = {'u_matrix': matrix, 'u_line_width': this.width, 'u_map_width': map_width, 'u_map_height': map_height, 'u_map_bearing': map_bearing};
+        const uniforms: Record<string, number | number[]> = {
+            'u_matrix': matrix, 'u_line_width': this.width, 'u_map_width': map_width, 'u_map_height': map_height, 'u_map_bearing': map_bearing, 'u_offset': 0
+        };
         const textures: Record<string, WGLTexture> = {};
 
         if (this.offset !== null) {
@@ -145,14 +146,6 @@
         }
 
         this.program.use(attributes, uniforms, textures);
-=======
-        this.program.use(
-            {'a_pos': this.origin, 'a_offset': this.offset, 'a_extrusion': this.extrusion, 'a_min_zoom': this.min_zoom, 'a_tex_coord': this.texcoords},
-            {'u_offset_scale': this.scale * (map_height / map_width), 'u_line_width': this.width, 'u_matrix': matrix,
-             'u_map_aspect': map_height / map_width, 'u_zoom': map_zoom, 'u_map_bearing': map_bearing, 'u_offset': 0},
-            {'u_sampler': this.texture}
-        );
->>>>>>> 8d2212d5
 
         gl.enable(gl.BLEND);
         gl.blendFuncSeparate(gl.SRC_ALPHA, gl.ONE_MINUS_SRC_ALPHA, gl.ONE, gl.ONE_MINUS_SRC_ALPHA);
