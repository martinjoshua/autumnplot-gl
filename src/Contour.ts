--- conflicted
+++ resolved
@@ -1,19 +1,11 @@
 
-<<<<<<< HEAD
-import { TypedArray, WebGLAnyRenderingContext} from './AutumnTypes';
-import { MapType } from './Map';
+import { LineData, TypedArray, WebGLAnyRenderingContext} from './AutumnTypes';
+import { LngLat, MapType } from './Map';
 import { PlotComponent, getGLFormatTypeAlignment } from './PlotComponent';
 import { DelayedScalarField, RawScalarField } from './RawField';
-import { hex2rgba } from './utils';
-import { WGLBuffer, WGLProgram, WGLTexture } from 'autumn-wgl';
-=======
-import { LineData, TypedArray, WebGLAnyRenderingContext} from './AutumnTypes';
-import { LngLat, MapType } from './Map';
-import { PlotComponent } from './PlotComponent';
-import { RawScalarField } from './RawField';
 import { PolylineCollection } from './PolylineCollection';
 import { TextCollection, TextCollectionOptions, TextSpec } from './TextCollection';
->>>>>>> fb25afe2
+import { WGLTexture } from 'autumn-wgl';
 
 import Module from './cpp/marchingsquares';
 import { MarchingSquaresModule } from './cpp/marchingsquares';
@@ -55,14 +47,6 @@
 interface ContourGLElems {
     gl: WebGLAnyRenderingContext;
     map: MapType;
-<<<<<<< HEAD
-    program: WGLProgram;
-    vertices: WGLBuffer;
-    grid_cell_size: WGLBuffer;
-    texcoords: WGLBuffer;
-=======
-    contours: PolylineCollection;
->>>>>>> fb25afe2
 }
 
 /** 
@@ -73,18 +57,13 @@
  * const contours = new Contour(height_field, {color: '#000000', interval: 30});
  */
 class Contour<ArrayType extends TypedArray> extends PlotComponent {
-<<<<<<< HEAD
     private readonly field: DelayedScalarField<ArrayType>;
-    public readonly color: [number, number, number];
-=======
-    private readonly field: RawScalarField<ArrayType>;
     public readonly color: string;
->>>>>>> fb25afe2
     public readonly interval: number;
     public readonly levels: number[];
 
     private gl_elems: ContourGLElems | null;
-    private fill_texture: WGLTexture | null;
+    private contours: PolylineCollection | null;
     private readonly is_delayed : boolean;
     private show_field: boolean;
 
@@ -105,7 +84,7 @@
         this.color = opts.color || '#000000';
 
         this.gl_elems = null;
-        this.fill_texture = null;
+        this.contours = null;
         this.show_field = true;
     }
 
@@ -115,29 +94,26 @@
         const gl = this.gl_elems.gl;
         const tex_data = key === undefined ? null : await this.field.getTextureData(key);
         this.show_field = tex_data !== null;
-        const {format, type, row_alignment} = getGLFormatTypeAlignment(gl, !(tex_data instanceof Float32Array));
-
-        const fill_image = {'format': format, 'type': type, 
-            'width': this.field.grid.ni, 'height': this.field.grid.nj, 'image': tex_data,
-            'mag_filter': gl.LINEAR, 'row_alignment': row_alignment,
-        };
-
-        if (this.fill_texture === null) {
-            this.fill_texture = new WGLTexture(gl, fill_image);
-        }
-        else {
-            this.fill_texture.setImageData(fill_image);
-        }
-    }
-
-    public async getContours() {
+
+        const contour_data = await this.getContours(key);
+        const line_data = Object.values(contour_data).flat().map(c => {
+            return {vertices: c} as LineData;
+        });
+
+        this.contours = await PolylineCollection.make(gl, line_data, {line_width: 2, color: this.color});
+    }
+
+    public async getContours(key: string | undefined) {
         const msm = await initMSModule();
 
         const grid_coords = this.field.grid.getGridCoords();
 
         const grid = new msm.FloatList();
         grid.resize(this.field.grid.ni * this.field.grid.nj, 0);
-        this.field.data.forEach((v, i) => grid.set(i, v));
+        const tex_data = key === undefined ? null : await this.field.getTextureData(key);
+        if (tex_data === null) return {};
+
+        tex_data.forEach((v, i) => grid.set(i, v));
 
         const grid_x = new msm.FloatList();
         grid_x.resize(this.field.grid.ni, 0);
@@ -196,20 +172,9 @@
      * Add the contours to a map
      */
     public async onAdd(map: MapType, gl: WebGLAnyRenderingContext) {
-        const contour_data = await this.getContours();
-        const line_data = Object.values(contour_data).flat().map(c => {
-            return {vertices: c} as LineData;
-        });
-
-<<<<<<< HEAD
+
         this.gl_elems = {
-            gl: gl, map: map, program: program, vertices: vertices, texcoords: texcoords, grid_cell_size: grid_cell_size
-=======
-        const contours = await PolylineCollection.make(gl, line_data, {line_width: 2, color: this.color});
-
-        this.gl_elems = {
-            map: map, contours: contours
->>>>>>> fb25afe2
+            gl: gl, map: map
         };
 
         if (!this.is_delayed) await this.updateData('');
@@ -220,7 +185,7 @@
      * Render the contours
      */
     public render(gl: WebGLAnyRenderingContext, matrix: number[] | Float32Array) {
-        if (this.gl_elems === null || this.fill_texture === null || !this.show_field) return;
+        if (this.gl_elems === null || !this.show_field || this.contours === null) return;
         const gl_elems = this.gl_elems;
 
         if (matrix instanceof Float32Array)
@@ -232,13 +197,13 @@
         const bearing = gl_elems.map.getBearing();
         const pitch = gl_elems.map.getPitch();
 
-        gl_elems.contours.render(gl, matrix, [map_width, map_height], zoom, bearing, pitch);
+        this.contours.render(gl, matrix, [map_width, map_height], zoom, bearing, pitch);
     }
 }
 
 interface ContourLabelGLElems {
+    gl: WebGLAnyRenderingContext;
     map: MapType;
-    text_collection: TextCollection;
 }
 
 interface ContourLabelOptions {
@@ -264,6 +229,7 @@
 class ContourLabels<ArrayType extends TypedArray> extends PlotComponent {
     private readonly contours: Contour<ArrayType>;
     private gl_elems: ContourLabelGLElems | null;
+    private text_collection: TextCollection | null;
     private readonly opts: Required<ContourLabelOptions>;
 
     constructor(contours: Contour<ArrayType>, opts?: ContourLabelOptions) {
@@ -272,17 +238,24 @@
         this.opts = normalizeOptions(opts, contour_label_opt_defaults);
 
         this.contours = contours;
+        this.text_collection = null;
         this.gl_elems = null;
     }
 
-    public async onAdd(map: MapType, gl: WebGLAnyRenderingContext) {
+    public async updateData(key: string) {
+        if (this.gl_elems === null) return;
+
+        const map = this.gl_elems.map;
+        const gl = this.gl_elems.gl;
+
         const map_style = map.getStyle();
+
         const font_url_template = this.opts.font_url_template == '' ? map_style.glyphs : this.opts.font_url_template;
         const font_url = font_url_template.replace('{range}', '0-255').replace('{fontstack}', this.opts.font_face);
 
         const label_pos: TextSpec[] = [];
 
-        const contour_data = await this.contours.getContours();
+        const contour_data = await this.contours.getContours(key);
         const contour_levels = Object.keys(contour_data).map(parseFloat);
         contour_levels.sort((a, b) => a - b);
 
@@ -370,36 +343,32 @@
             skip *= 2;
         }
 
-<<<<<<< HEAD
-        gl_elems.program.use(
-            {'a_pos': gl_elems.vertices, 'a_grid_cell_size': gl_elems.grid_cell_size, 'a_tex_coord': gl_elems.texcoords},
-            uniforms,
-            {'u_fill_sampler': this.fill_texture}
-        );
-=======
         const tc_opts: TextCollectionOptions = {
             horizontal_align: 'center', vertical_align: 'middle', font_size: this.opts.font_size,
             halo: this.opts.halo, 
             text_color: hex2rgb(this.opts.text_color), halo_color: hex2rgb(this.opts.halo_color),
         };
->>>>>>> fb25afe2
-
-        const text_collection = await TextCollection.make(gl, label_pos, font_url, tc_opts);
-
+
+        this.text_collection = await TextCollection.make(gl, label_pos, font_url, tc_opts);
+    }
+
+    public async onAdd(map: MapType, gl: WebGLAnyRenderingContext) {
         this.gl_elems = {
-            map: map, text_collection: text_collection,
-        }
+            gl: gl, map: map,
+        }
+
+        this.updateData('');
     }
 
     public render(gl: WebGLAnyRenderingContext, matrix: number[]) {
-        if (this.gl_elems === null) return;
+        if (this.gl_elems === null || this.text_collection === null) return;
         const gl_elems = this.gl_elems;
 
         const map_width = gl_elems.map.getCanvas().width;
         const map_height = gl_elems.map.getCanvas().height;
         const map_zoom = gl_elems.map.getZoom();
 
-        gl_elems.text_collection.render(gl, matrix, [map_width, map_height], map_zoom);
+        this.text_collection.render(gl, matrix, [map_width, map_height], map_zoom);
     }
 }
 
