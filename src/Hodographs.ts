--- conflicted
+++ resolved
@@ -4,13 +4,8 @@
 import { BillboardCollection } from "./BillboardCollection";
 import { getMinZoom, hex2rgb } from './utils';
 import { LngLat, MapType } from "./Map";
-<<<<<<< HEAD
 import { DelayedProfileField, RawProfileField } from "./RawField";
-import { TypedArray, WebGLAnyRenderingContext } from "./AutumnTypes";
-=======
-import { RawProfileField } from "./RawField";
 import { LineData, TypedArray, WebGLAnyRenderingContext } from "./AutumnTypes";
->>>>>>> fb25afe2
 import { Float16Array } from "@petamoriken/float16";
 import { ColorMap } from "./Colormap";
 
@@ -85,13 +80,8 @@
 
 /** A class representing a a field of hodograph plots */
 class Hodographs extends PlotComponent {
-<<<<<<< HEAD
     private readonly profile_field: DelayedProfileField;
-    public readonly bgcolor: [number, number, number];
-=======
-    private readonly profile_field: RawProfileField;
     public readonly bgcolor: string;
->>>>>>> fb25afe2
     public readonly thin_fac: number;
 
     private gl_elems: HodographGLElems<Float16Array>;
@@ -124,53 +114,28 @@
     }
 
     public async updateData(key: string) {
-        if (HODO_HEIGHT_TEXTURE === null) {
-            HODO_HEIGHT_TEXTURE = _createHodoHeightTexture();
-        }
-
         if (this.gl_elems === null) return;
-
-<<<<<<< HEAD
         // XXX: This might leak VRAM
         const gl = this.gl_elems.gl;
+
         await this.gl_elems.bg_billboard.updateData(key);
 
         const profiles = await this.profile_field.getProfiles(key);
         
-        const hodo_polyline = await layer_worker.makePolyLines(profiles.map(prof => {
-            const pt_ll = new LngLat(prof['lon'], prof['lat']).toMercatorCoord();
-
-=======
-        const bg_billboard = new BillboardCollection(gl, this.profile_field.getStormMotionGrid(), this.thin_fac, max_zoom, bg_image, HODO_BG_DIMS, hex2rgb(this.bgcolor), 
-                                                    bg_size * 0.004);
-
-        const hodo_polyline = this.profile_field.profiles.map(prof => {
->>>>>>> fb25afe2
+        const hodo_polyline = profiles.map(prof => {
             const zoom = getMinZoom(prof['jlat'], prof['ilon'], this.thin_fac);
 
             return {
                 'offsets': [...prof['u']].map((u, ipt) => [u - prof['smu'], prof['v'][ipt] - prof['smv']]),
                 'vertices': [...prof['u']].map(u => [prof['lon'], prof['lat']]),
                 'zoom': zoom,
-<<<<<<< HEAD
-                'texcoords': [...prof['z']].map(z => [z /  max_tex_z, 0.5])
-            } as LineSpec;
-        }))
-        const height_image = {'format': gl.RGBA, 'type': gl.UNSIGNED_BYTE, 'image': HODO_HEIGHT_TEXTURE, 'mag_filter': gl.NEAREST};
-        const hodo_line = new PolylineCollection(gl, hodo_polyline, height_image, 1.5, this.hodo_scale * this.bg_size);
-
-        const sm_polyline = await layer_worker.makePolyLines(profiles.map(prof => {
-            const pt_ll = new LngLat(prof['lon'], prof['lat']).toMercatorCoord();
-            let ret = {};
-=======
                 'data': [...prof['z']],
             } as LineData;
         });
 
-        const hodo_line = await PolylineCollection.make(gl, hodo_polyline, {line_width: 2.5, cmap: HODO_CMAP, offset_scale: hodo_scale * bg_size});
->>>>>>> fb25afe2
-
-        const sm_polyline = this.profile_field.profiles.map(prof => {
+        const hodo_line = await PolylineCollection.make(gl, hodo_polyline, {line_width: 2.5, cmap: HODO_CMAP, offset_scale: this.hodo_scale * this.bg_size});
+
+        const sm_polyline = profiles.map(prof => {
             const zoom = getMinZoom(prof['jlat'], prof['ilon'], this.thin_fac);
 
             const sm_mag = Math.hypot(prof['smu'], prof['smv']);
@@ -178,21 +143,14 @@
             const buffer = 2
 
             return {
-<<<<<<< HEAD
-                'verts': [[buffer * Math.sin(sm_ang), buffer * Math.cos(sm_ang)], 
-                            [sm_mag * Math.sin(sm_ang), sm_mag * Math.cos(sm_ang)]],
-                'origin': [pt_ll.x, pt_ll.y],
-                'zoom': zoom,
-                'texcoords': [[0.5, 0.5], [0.5, 0.5]]
-            } as LineSpec;
-        }));
-
-        let byte_color = this.bgcolor.map(c => c * 255);
-        byte_color.push(255)
-        const sm_image = {'format': gl.RGBA, 'type': gl.UNSIGNED_BYTE, 'width': 1, 'height': 1, 'image': new Uint8Array(byte_color), 
-                            'mag_filter': gl.NEAREST}
-
-        const sm_line = new PolylineCollection(gl, sm_polyline, sm_image, 1, this.hodo_scale * this.bg_size);
+                'offsets': [[buffer * Math.sin(sm_ang), buffer * Math.cos(sm_ang)], 
+                              [sm_mag * Math.sin(sm_ang), sm_mag * Math.cos(sm_ang)]],
+                'vertices': [[prof['lon'], prof['lat']], [prof['lon'], prof['lat']]],
+                'zoom': zoom
+            } as LineData;
+        });
+
+        const sm_line = await PolylineCollection.make(gl, sm_polyline, {line_width: 1.5, color: this.bgcolor, offset_scale: this.hodo_scale * this.bg_size});
 
         this.line_elems = {
             hodo_line: hodo_line, sm_line: sm_line
@@ -211,19 +169,9 @@
         const bg_image = {'format': gl.RGBA, 'type': gl.UNSIGNED_BYTE, 'image': HODO_BG_TEXTURE, 'mag_filter': gl.NEAREST};
         const max_zoom = map.getMaxZoom();
 
-        const bg_billboard = new BillboardCollection(this.profile_field.getStormMotionGrid(), this.thin_fac, max_zoom, bg_image, HODO_BG_DIMS, this.bgcolor, 
-                                                    this.bg_size * 0.004);
+        const bg_billboard = new BillboardCollection(this.profile_field.getStormMotionGrid(), this.thin_fac, max_zoom, bg_image, HODO_BG_DIMS, hex2rgb(this.bgcolor), 
+                                                     this.bg_size * 0.004);
         await bg_billboard.setup(gl);
-=======
-                'offsets': [[buffer * Math.sin(sm_ang), buffer * Math.cos(sm_ang)], 
-                            [sm_mag * Math.sin(sm_ang), sm_mag * Math.cos(sm_ang)]],
-                'vertices': [[prof['lon'], prof['lat']], [prof['lon'], prof['lat']]],
-                'zoom': zoom
-            } as LineData;
-        });
-
-        const sm_line = await PolylineCollection.make(gl, sm_polyline, {line_width: 1.5, color: this.bgcolor, offset_scale: hodo_scale * bg_size});
->>>>>>> fb25afe2
 
         this.gl_elems = {
             gl: gl, map: map, bg_billboard: bg_billboard
