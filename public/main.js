--- conflicted
+++ resolved
@@ -12,7 +12,7 @@
     const vel_pert = 60;
     const speed = 0.001;
 
-    const arrayType = float16.Float16Array;
+    const arrayType = Float32Array;
 
     function makeHeight(key) {
         let hght = [];
@@ -25,7 +25,6 @@
         return new arrayType(hght);
     }
 
-<<<<<<< HEAD
     function makeWinds(key) {
         let u = [], v = [];
         for (i = 0; i < nx; i++) {
@@ -49,12 +48,6 @@
 
         return {u: new arrayType(u), v: new arrayType(v)};
     }
-=======
-            const idx = i + j * nx;
-            hght[idx] = height_base + height_pert * (Math.cos(4 * Math.PI * i / (nx - 1)) * Math.cos(2 * Math.PI * j / (ny - 1))) - height_grad * j;
-            let u_earth = vel_pert * (Math.cos(4 * Math.PI * i / (nx - 1)) * Math.sin(2 * Math.PI * j / (ny - 1)) + height_grad);
-            let v_earth = -vel_pert * Math.sin(4 * Math.PI * i / (nx - 1)) * Math.cos(2 * Math.PI * j / (ny - 1));
->>>>>>> fb25afe2
 
     function makeWindSpeed(key) {
         const winds = makeWinds(key);
@@ -64,12 +57,8 @@
             wspd[idx] = Math.hypot(winds.u[idx], winds.v[idx]);
         }
 
-<<<<<<< HEAD
         return new arrayType(wspd);
     }
-=======
-    const arrayType = Float32Array;
->>>>>>> fb25afe2
 
     const colormap = apgl.colormaps.pw_speed500mb;
 
@@ -91,11 +80,13 @@
     hght_layer.updateData(0);
     ws_layer.updateData(0);
     barb_layer.updateData(0);
+    label_layer.updateData(0);
 
     function updateTime(time) {
         hght_layer.updateData(time);
         ws_layer.updateData(time);
         barb_layer.updateData(time);
+        label_layer.updateData(time);
 
         window.requestAnimationFrame(updateTime);
     }
